import type { Command } from "commander";
import * as chrono from "chrono-node";
import type { PlaceOrderParameters, PlaceSellOrderParameters } from "./orders";
import { getApiUrl } from "../helpers/urls";
import { loadConfig } from "../helpers/config";
import { logAndQuit, logLoginMessageAndQuit } from "../helpers/errors";
import parseDuration from "parse-duration";

export function registerSell(program: Command) {
<<<<<<< HEAD
  program
    .command("sell")
    .description("Place a sell order")
    .requiredOption("-p, --price <price>", "Specify the price in centicents")
    .requiredOption("-c, --contract-id <id>", "Specify the contract ID")
    .requiredOption("-q, --quantity <quantity>", "Specify the quantity")
    .requiredOption(
      "-s, --start <start>",
      "Specify the start time (ISO 8601 format)",
    )
    .requiredOption(
      "-d, --duration <duration>",
      "Specify the duration in seconds",
    )
    .option(
      "-f, --flags <flags>",
      "Specify additional flags as JSON",
      JSON.parse,
    )
    .action(async (options) => {
      await placeSellOrder(options);
    });
=======
	program
		.command("sell")
		.description("Place a sell order")
		.requiredOption("-p, --price <price>", "Specify the price in centicents")
		.requiredOption("-c, --contract-id <id>", "Specify the contract ID")
		.requiredOption("-q, --quantity <quantity>", "Specify the quantity")
		.requiredOption(
			"-s, --start <start>",
			"Specify the start time (ISO 8601 format)",
		)
		.requiredOption(
			"-d, --duration <duration>",
			"Specify the duration in seconds",
		)
		.option(
			"-f, --flags <flags>",
			"Specify additional flags as JSON",
			JSON.parse,
		)
		.action(async (options) => {
			await placeSellOrder(options);
		});
}

async function placeSellOrder(options: {
	price: number;
	contractId: string;
	quantity: number;
	start?: string;
	duration: string;
	flags?: Record<string, any>;
}) {
	const config = await loadConfig();
	if (!config.token) {
		return logLoginMessageAndQuit();
	}

	const flags = options.flags || {};
	const durationMs = parseDuration(options.duration);
	if (!durationMs) {
		return logAndQuit("Invalid duration");
	}
	const startDate = options.start
		? chrono.parseDate(options.start)
		: new Date();
	if (!startDate) {
		return logAndQuit("Invalid start date");
	}

	const params: PlaceSellOrderParameters = {
		side: "sell",
		quantity: options.quantity,
		price: options.price,
		contract_id: options.contractId,
		duration: durationMs,
		start_at: startDate.toISOString(),
		...flags,
	};

	const res = await postSellOrder(config.token, params);
	if (!res.ok) {
		return logAndQuit("Failed to place sell order");
	}
	const data = await res.json();
	console.log(data);
}

async function postSellOrder(token: string, params: PlaceSellOrderParameters) {
	return await fetch(await getApiUrl("orders_create"), {
		method: "POST",
		body: JSON.stringify(params),
		headers: {
			"Content-Type": "application/json",
			Authorization: `Bearer ${token}`,
		},
	});
>>>>>>> d3592f01
}<|MERGE_RESOLUTION|>--- conflicted
+++ resolved
@@ -7,7 +7,6 @@
 import parseDuration from "parse-duration";
 
 export function registerSell(program: Command) {
-<<<<<<< HEAD
   program
     .command("sell")
     .description("Place a sell order")
@@ -30,29 +29,6 @@
     .action(async (options) => {
       await placeSellOrder(options);
     });
-=======
-	program
-		.command("sell")
-		.description("Place a sell order")
-		.requiredOption("-p, --price <price>", "Specify the price in centicents")
-		.requiredOption("-c, --contract-id <id>", "Specify the contract ID")
-		.requiredOption("-q, --quantity <quantity>", "Specify the quantity")
-		.requiredOption(
-			"-s, --start <start>",
-			"Specify the start time (ISO 8601 format)",
-		)
-		.requiredOption(
-			"-d, --duration <duration>",
-			"Specify the duration in seconds",
-		)
-		.option(
-			"-f, --flags <flags>",
-			"Specify additional flags as JSON",
-			JSON.parse,
-		)
-		.action(async (options) => {
-			await placeSellOrder(options);
-		});
 }
 
 async function placeSellOrder(options: {
@@ -107,5 +83,4 @@
 			Authorization: `Bearer ${token}`,
 		},
 	});
->>>>>>> d3592f01
 }