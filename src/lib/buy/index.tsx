import { parseDate } from "chrono-node";
import type { Command } from "commander";
import { Box, render, Text, useApp } from "ink";
import Spinner from "ink-spinner";
import ms from "ms";
import dayjs from "npm:dayjs@1.11.13";
import duration from "npm:dayjs@1.11.13/plugin/duration.js";
import relativeTime from "npm:dayjs@1.11.13/plugin/relativeTime.js";
import parseDurationFromLibrary from "parse-duration";
import React, { useCallback, useEffect, useRef, useState } from "react";
import invariant from "tiny-invariant";
import { apiClient } from "../../apiClient.ts";
import {
  logAndQuit,
  logSessionTokenExpiredAndQuit,
} from "../../helpers/errors.ts";
import { roundStartDate } from "../../helpers/units.ts";
import ConfirmInput from "../ConfirmInput.tsx";
import type { Quote } from "../Quote.tsx";
import QuoteDisplay from "../Quote.tsx";
import { Row } from "../Row.tsx";
import { GPUS_PER_NODE } from "../constants.ts";
import { analytics } from "../posthog.ts";

dayjs.extend(relativeTime);
dayjs.extend(duration);

interface SfBuyOptions {
  type: string;
  accelerators?: string;
  duration: string;
  price: string;
  start?: string;
  yes?: boolean;
  quote?: boolean;
  colocate?: Array<string>;
}

export function registerBuy(program: Command) {
  program
    .command("buy")
    .description("Place a buy order")
    .requiredOption("-t, --type <type>", "Specify the type of node", "h100i")
    .option("-n, --accelerators <quantity>", "Specify the number of GPUs", "8")
    .requiredOption("-d, --duration <duration>", "Specify the duration", "1h")
    .option("-p, --price <price>", "The price in dollars, per GPU hour")
    .option(
      "-s, --start <start>",
      "Specify the start date. Can be a date, relative time like '+1d', or the string 'NOW'",
    )
    .option("-y, --yes", "Automatically confirm the order")
    .option(
      "-colo, --colocate <contracts_to_colocate_with>",
      "Colocate with existing contracts",
      (value) => value.split(","),
      [],
    )
    .option("--quote", "Only provide a quote for the order")
    .action(buyOrderAction);
}

export function parseStart(start?: string) {
  if (!start) {
    return "NOW" as const;
  }

  if (start === "NOW" || start === "now") {
    return "NOW" as const;
  }

  const parsed = parseDate(start);
  if (!parsed) {
    return logAndQuit(`Invalid start date: ${start}`);
  }

  return parsed;
}

export function parseStartAsDate(start?: string) {
  const date = parseStart(start);
  if (date === "NOW") {
    return new Date();
  }

  return date;
}

function parseAccelerators(accelerators?: string) {
  if (!accelerators) {
    return 1;
  }

  return Number.parseInt(accelerators) / GPUS_PER_NODE;
}

function parseDuration(duration?: string) {
  if (!duration) {
    return 1 * 60 * 60; // 1 hour
  }

  // Assumes the units is hours if no units are provided
  let durationStr = duration;
  if (!/[a-zA-Z]$/.test(duration)) {
    durationStr = `${duration}h`;
  }
  const parsed = parseDurationFromLibrary(durationStr);
  if (!parsed) {
    return logAndQuit(`Invalid duration: ${duration}`);
  }

  return parsed / 1000;
}

function parsePricePerGpuHour(price?: string) {
  if (!price) {
    return null;
  }

  // Remove $ if present
  const priceWithoutDollar = price.replace("$", "");
  return Number.parseFloat(priceWithoutDollar) * 100;
}

function QuoteComponent(props: { options: SfBuyOptions }) {
  const [quote, setQuote] = useState<Quote | null>(null);
  const [isLoading, setIsLoading] = useState(true);

  useEffect(() => {
    (async () => {
      const quote = await getQuoteFromParsedSfBuyOptions(props.options);
      setIsLoading(false);
      if (!quote) {
        return;
      }
      setQuote(quote);
    })();
  }, []);

  return isLoading
    ? (
      <Box gap={1}>
        <Spinner type="dots" />
        <Box gap={1}>
          <Text>Getting quote...</Text>
        </Box>
      </Box>
    )
    : <QuoteDisplay quote={quote} />;
}

/*
Flow is:
1. If --quote, get quote and exit
2. If -p is provided, use it as the price
3. Otherwise, get a price by quoting the market
4. If --yes isn't provided, ask for confirmation
5. Place order
 */
async function buyOrderAction(options: SfBuyOptions) {
  if (options.quote) {
    render(<QuoteComponent options={options} />);
  } else {
    const nodes = parseAccelerators(options.accelerators);
    if (!Number.isInteger(nodes)) {
      return logAndQuit(
        `You can only buy whole nodes, or 8 GPUs at a time. Got: ${options.accelerators}`,
      );
    }

    render(<QuoteAndBuy options={options} />);
  }
}

function QuoteAndBuy(props: { options: SfBuyOptions }) {
  const [orderProps, setOrderProps] = useState<BuyOrderProps | null>(null);

  // submit a quote request, handle loading state
  useEffect(() => {
    (async () => {
      // Grab the price per GPU hour, either
      let pricePerGpuHour: number | null = parsePricePerGpuHour(
        props.options.price,
      );

      let startAt = parseStart(props.options.start);
      if (startAt === "NOW") {
        startAt = dayjs().toDate();
      }

      let duration = parseDuration(props.options.duration);

      let endsAt = dayjs(startAt).add(duration, "seconds").toDate();

      if (!pricePerGpuHour) {
        const quote = await getQuoteFromParsedSfBuyOptions(props.options);
        if (!quote) {
          return logAndQuit(
<<<<<<< HEAD
            "No quote found for the desired order. Try with a different start date, duration, or price.",
=======
            "No quote found for the desired order. Try with a different start date, duration, or price."
>>>>>>> ea7336b0
          );
        }

        pricePerGpuHour = getPricePerGpuHourFromQuote(quote);
<<<<<<< HEAD
        startAt = quote.start_at === "NOW"
          ? "NOW" as const
          : parseStartAsDate(quote.start_at);
=======

        startAt =
          quote.start_at === "NOW"
            ? ("NOW" as const)
            : parseStartAsDate(quote.start_at);

>>>>>>> ea7336b0
        endsAt = dayjs(quote.end_at).toDate();

        duration = dayjs(endsAt).diff(dayjs(startAt), "seconds");
      }

      setOrderProps({
        type: props.options.type,
        price: pricePerGpuHour,
        size: parseAccelerators(props.options.accelerators),
        startAt,
        endsAt,
        colocate: props.options.colocate,
      });
    })();
  }, []);

  return orderProps === null
    ? (
      <Box gap={1}>
        <Spinner type="dots" />
        <Box gap={1}>
          <Text>Getting quote...</Text>
        </Box>
      </Box>
    )
    : <BuyOrder {...orderProps} yes={props.options.yes} />;
}

function roundEndDate(endDate: Date) {
  const minutes = endDate.getMinutes();
  const seconds = endDate.getSeconds();
  const ms = endDate.getMilliseconds();

  // If already at an hour boundary (no minutes/seconds/ms), return as-is
  if (minutes === 0 && seconds === 0 && ms === 0) {
    return dayjs(endDate);
  }

  // Otherwise round up to next hour
  return dayjs(endDate).add(1, "hour").startOf("hour");
}

export function getTotalPrice(
  pricePerGpuHour: number,
  size: number,
  durationInHours: number,
) {
  return Math.ceil(pricePerGpuHour * size * GPUS_PER_NODE * durationInHours);
}

function BuyOrderPreview(props: {
  price: number;
  size: number;
  startAt: Date | "NOW";
  endsAt: Date;
  type: string;
}) {
  const startDate = props.startAt === "NOW" ? dayjs() : dayjs(props.startAt);
  const start = startDate.format("MMM D h:mm a").toLowerCase();

  // @ts-ignore fromNow not typed
  const startFromNow = startDate.fromNow();

  const endDate = roundEndDate(props.endsAt);
  const end = endDate.format("MMM D h:mm a").toLowerCase();

  // @ts-ignore fromNow not typed
  const endFromNow = endDate.fromNow();

  const realDuration = endDate.diff(startDate);
  const realDurationHours = realDuration / 3600 / 1000;
  const realDurationString = ms(realDuration);

  const totalPrice = getTotalPrice(props.price, props.size, realDurationHours) /
    100;

  return (
    <Box flexDirection="column">
      <Text color="yellow">Buy Order</Text>
      <Row headWidth={7} head="type" value={props.type} />
      <Box>
        <Box width={7}>
          <Text dimColor>start</Text>
        </Box>
        <Box gap={1}>
          <Text>{start}</Text>
          <Text dimColor>
            {props.startAt === "NOW" ? "(now)" : `(${startFromNow})`}
          </Text>
        </Box>
      </Box>
      <Box>
        <Box width={7}>
          <Text dimColor>end</Text>
        </Box>
        <Box gap={1}>
          <Text>{end}</Text>
          <Text dimColor>({endFromNow})</Text>
        </Box>
      </Box>
      <Row headWidth={7} head="dur" value={`~${realDurationString}`} />
      <Row
        headWidth={7}
        head="size"
        value={`${props.size * GPUS_PER_NODE} gpus`}
      />
      <Row
        headWidth={7}
        head="rate"
        value={`~$${(props.price / 100).toFixed(2)}/gpu/hr`}
      />
      <Row headWidth={7} head="total" value={`$${totalPrice.toFixed(2)}`} />
    </Box>
  );
}

type Order =
  | Awaited<ReturnType<typeof getOrder>>
  | Awaited<ReturnType<typeof placeBuyOrder>>;
type BuyOrderProps = {
  price: number;
  size: number;
  startAt: Date | "NOW";
  endsAt: Date;
  type: string;
  colocate?: Array<string>;
  yes?: boolean;
};
function BuyOrder(props: BuyOrderProps) {
  const [isLoading, setIsLoading] = useState(false);
  const [value, setValue] = useState("");
  const { exit } = useApp();
  const [order, setOrder] = useState<Order | null>(null);
  const intervalRef = useRef<ReturnType<typeof setInterval> | null>(null);
  const [loadingMsg, setLoadingMsg] = useState<string | null>(
    "Placing order...",
  );

  async function submitOrder() {
    const endsAt = props.endsAt;
    const startAt = props.startAt === "NOW"
      ? parseStartAsDate(props.startAt)
      : props.startAt;
    const realDurationInHours = dayjs(endsAt).diff(dayjs(startAt)) / 1000 /
      3600;

    setIsLoading(true);
    const order = await placeBuyOrder({
      instanceType: props.type,
      totalPriceInCents: getTotalPrice(
        props.price,
        props.size,
        realDurationInHours,
      ),
      startsAt: props.startAt,
      endsAt,
      colocateWith: props.colocate || [],
      numberNodes: props.size,
    });
    setOrder(order);
  }

  const [resultMessage, setResultMessage] = useState<string | null>(null);
  const handleSubmit = useCallback(
    (submitValue: boolean) => {
      const endsAt = props.endsAt;
      const startAt = props.startAt === "NOW"
        ? parseStartAsDate(props.startAt)
        : props.startAt;
      const realDurationInHours = dayjs(endsAt).diff(dayjs(startAt)) / 1000 /
        3600;
      const totalPriceInCents = getTotalPrice(
        props.price,
        props.size,
        realDurationInHours,
      );

      analytics.track({
        event: "buy_order_quoted",
        properties: {
          price: totalPriceInCents,
          startsAt: startAt,
          endsAt,
          numberNodes: props.size,
          instanceType: props.type,
          duration: realDurationInHours,
        },
      });
      if (submitValue === false) {
        setIsLoading(false);
        setResultMessage("Order not placed, use 'y' to confirm");
        setTimeout(() => {
          analytics.track({
            event: "buy_order_quoted_rejected",
            properties: {
              price: totalPriceInCents,
              startsAt: startAt,
              endsAt,
              numberNodes: props.size,
              instanceType: props.type,
              duration: realDurationInHours,
            },
          });
          exit();
        }, 0);
        return;
      }

      analytics.track({
        event: "buy_order_quoted_accepted",
        properties: {
          price: totalPriceInCents,
          startsAt: startAt,
          endsAt,
          numberNodes: props.size,
          instanceType: props.type,
          duration: realDurationInHours,
        },
      });
      submitOrder();
    },
    [exit, setIsLoading],
  );

  useEffect(() => {
    if (isLoading && intervalRef.current == null) {
      intervalRef.current = setInterval(async () => {
        if (!order) {
          return;
        }

        const o = await getOrder(order.id);
        if (!o) {
          setLoadingMsg(
            "Can't find order. This could be a network issue, try ctrl-c and running 'sf orders ls' to see if it was placed.",
          );
          return;
        }
        if (o.status === "pending") {
          setLoadingMsg("Pending...");
          return;
        }
        setOrder(o);

        if (intervalRef.current) {
          clearInterval(intervalRef.current);
          intervalRef.current = null;
        }
        exit();
        return;
      }, 200);
    }

    return () => {
      if (intervalRef.current) {
        clearInterval(intervalRef.current);
        intervalRef.current = null;
      }
    };
  }, [isLoading, order, exit, setOrder]);

  useEffect(() => {
    if (!isLoading && props.yes) {
      submitOrder();
    }
  }, [isLoading, props.yes]);

  return (
    <Box gap={1} flexDirection="column">
      <BuyOrderPreview {...props} />

      {!isLoading && !props.yes && (
        <Box gap={1}>
          <Text>Place order? (y/n)</Text>

          <ConfirmInput
            isChecked={false}
            value={value}
            onChange={setValue}
            onSubmit={handleSubmit}
          />
        </Box>
      )}

      {isLoading && (
        <Box gap={1}>
          {(!order || order.status === "pending") && <Spinner type="dots" />}
          {order && order.status === "open" && <Text color={"yellow"}>•</Text>}
          {!order && <Text>{loadingMsg}</Text>}
          {order && (
            <Box gap={1}>
              <Text>Order placed: {order.id}</Text>
              <Text>- ({order.status})</Text>
            </Box>
          )}
        </Box>
      )}

      {resultMessage && <Text dimColor>{resultMessage}</Text>}

      {order && order.status === "open" && (
        <Box paddingY={1} paddingX={2} flexDirection="column" gap={1}>
          <Text>
            Your order is open, but not filled. You can check it's status
            with...
          </Text>
          <Box paddingLeft={2}>
            <Text color="green">sf orders ls</Text>
          </Box>

          <Text>Or you can cancel it with...</Text>
          <Box paddingLeft={2}>
            <Text color="green">sf orders cancel {order.id}</Text>
          </Box>
        </Box>
      )}
    </Box>
  );
}

export async function placeBuyOrder(options: {
  instanceType: string;
  totalPriceInCents: number;
  startsAt: Date | "NOW";
  endsAt: Date;
  colocateWith: Array<string>;
  numberNodes: number;
}) {
  invariant(
    options.totalPriceInCents === Math.ceil(options.totalPriceInCents),
    "totalPriceInCents must be a whole number",
  );
  invariant(options.numberNodes > 0, "numberNodes must be greater than 0");
  invariant(
    options.numberNodes === Math.ceil(options.numberNodes),
    "numberNodes must be a whole number",
  );

  const api = await apiClient();
  const { data, error, response } = await api.POST("/v0/orders", {
    body: {
      side: "buy",
      instance_type: options.instanceType,
      quantity: options.numberNodes,
      // round start date again because the user might take a long time to confirm
      start_at: options.startsAt === "NOW"
        ? "NOW"
        : roundStartDate(options.startsAt).toISOString(),
      end_at: options.endsAt.toISOString(),
      price: options.totalPriceInCents,
      colocate_with: options.colocateWith,
    },
  });

  if (!response.ok) {
    switch (response.status) {
      case 400:
        return logAndQuit(
          `Bad Request: ${error?.message}; ${JSON.stringify(error, null, 2)}`,
        );
      case 401:
        return await logSessionTokenExpiredAndQuit();
      case 500:
        return logAndQuit(`Failed to place order: ${error?.message}`);
      default:
        return logAndQuit(`Failed to place order: ${response.statusText}`);
    }
  }

  if (!data) {
    return logAndQuit(
      `Failed to place order: Unexpected response from server: ${response}`,
    );
  }

  return data;
}

export function getPricePerGpuHourFromQuote(quote: NonNullable<Quote>) {
  const durationSeconds = dayjs(quote.end_at).diff(
    parseStartAsDate(quote.start_at),
  );
  const durationHours = durationSeconds / 3600 / 1000;

  return quote.price / GPUS_PER_NODE / quote.quantity / durationHours;
}

function parseAndRoundStart(start: string | undefined) {
  const parsed = parseStart(start);
  if (parsed === "NOW") {
    return parsed;
  }

  if (dayjs(parsed).isBefore(dayjs().add(1, "minute"))) {
    return "NOW" as const;
  }

  return roundStartDate(parsed);
}
async function getQuoteFromParsedSfBuyOptions(options: SfBuyOptions) {
  const startsAt = parseAndRoundStart(options.start);
  const durationSeconds = parseDuration(options.duration);
  const quantity = parseAccelerators(options.accelerators);

  const minDurationSeconds = Math.max(
    1,
    durationSeconds - Math.ceil(durationSeconds * 0.1)
  );
  const maxDurationSeconds = Math.max(
    durationSeconds + 3600,
    durationSeconds + Math.ceil(durationSeconds * 0.1)
  );

  return await getQuote({
    instanceType: options.type,
    quantity,
    minStartTime: startsAt,
    maxStartTime: startsAt,
    minDurationSeconds,
    maxDurationSeconds,
  });
}

type QuoteOptions = {
  instanceType: string;
  quantity: number;
  minStartTime: Date | "NOW";
  maxStartTime: Date | "NOW";
  minDurationSeconds: number;
  maxDurationSeconds: number;
};
export async function getQuote(options: QuoteOptions) {
  const api = await apiClient();

  const { data, error, response } = await api.GET("/v0/quote", {
    params: {
      query: {
        side: "buy",
        instance_type: options.instanceType,
        quantity: options.quantity,
<<<<<<< HEAD
        min_start_date: options.minStartTime === "NOW"
          ? "NOW" as const
          : options.minStartTime.toISOString(),
        max_start_date: options.maxStartTime === "NOW"
          ? "NOW" as const
          : options.maxStartTime.toISOString(),
=======
        min_start_date:
          options.minStartTime === "NOW"
            ? ("NOW" as const)
            : options.minStartTime.toISOString(),
        max_start_date:
          options.maxStartTime === "NOW"
            ? ("NOW" as const)
            : options.maxStartTime.toISOString(),
>>>>>>> ea7336b0
        min_duration: options.minDurationSeconds,
        max_duration: options.maxDurationSeconds,
      },
    },
    // timeout after 600 seconds
    signal: AbortSignal.timeout(600 * 1000),
  });

  if (!response.ok) {
    switch (response.status) {
      case 400:
        return logAndQuit(`Bad Request: ${error?.message}`);
      case 401:
        return await logSessionTokenExpiredAndQuit();
      case 500:
        return logAndQuit(`Failed to get quote: ${error?.code}`);
      default:
        return logAndQuit(`Failed to get quote: ${response.statusText}`);
    }
  }

  if (!data) {
    return logAndQuit(
      `Failed to get quote: Unexpected response from server: ${response}`,
    );
  }

  if (!data.quote) {
    return null;
  }

  return {
    ...data.quote,
    price: Number(data.quote.price),
    quantity: Number(data.quote.quantity),
    start_at: data.quote.start_at,
    end_at: data.quote.end_at,
  };
}

export async function getOrder(orderId: string) {
  const api = await apiClient();

  const { data: order } = await api.GET("/v0/orders/{id}", {
    params: { path: { id: orderId } },
  });
  return order;
}

export async function getMostRecentIndexAvgPrice(instanceType: string) {
  const api = await apiClient();

  const { data } = await api.GET("/v0/prices", {
    params: {
      query: {
        instance_type: instanceType,
      },
    },
  });

  if (!data) {
    return logAndQuit("Failed to get prices: Unexpected response from server");
  }

  data.data.sort((a, b) => {
    return dayjs(b.period_start).diff(dayjs(a.period_start));
  });

  return data.data[0].gpu_hour;
}

export async function getAggressivePricePerHour(instanceType: string) {
  const mostRecentPrice = await getMostRecentIndexAvgPrice(instanceType);
  // We'll set a floor on the recommended price here, because the index price
  // will report 0 if there was no data, which might happen due to an outage.
  const minimumPrice = 75; // 75 cents

  if (!mostRecentPrice) {
    return minimumPrice;
  }

  const recommendedIndexPrice = (mostRecentPrice.avg + mostRecentPrice.max) / 2;
  if (recommendedIndexPrice < minimumPrice) {
    return minimumPrice;
  }

  return recommendedIndexPrice;
}<|MERGE_RESOLUTION|>--- conflicted
+++ resolved
@@ -195,27 +195,17 @@
         const quote = await getQuoteFromParsedSfBuyOptions(props.options);
         if (!quote) {
           return logAndQuit(
-<<<<<<< HEAD
-            "No quote found for the desired order. Try with a different start date, duration, or price.",
-=======
             "No quote found for the desired order. Try with a different start date, duration, or price."
->>>>>>> ea7336b0
           );
         }
 
         pricePerGpuHour = getPricePerGpuHourFromQuote(quote);
-<<<<<<< HEAD
-        startAt = quote.start_at === "NOW"
-          ? "NOW" as const
-          : parseStartAsDate(quote.start_at);
-=======
 
         startAt =
           quote.start_at === "NOW"
             ? ("NOW" as const)
             : parseStartAsDate(quote.start_at);
 
->>>>>>> ea7336b0
         endsAt = dayjs(quote.end_at).toDate();
 
         duration = dayjs(endsAt).diff(dayjs(startAt), "seconds");
@@ -656,14 +646,6 @@
         side: "buy",
         instance_type: options.instanceType,
         quantity: options.quantity,
-<<<<<<< HEAD
-        min_start_date: options.minStartTime === "NOW"
-          ? "NOW" as const
-          : options.minStartTime.toISOString(),
-        max_start_date: options.maxStartTime === "NOW"
-          ? "NOW" as const
-          : options.maxStartTime.toISOString(),
-=======
         min_start_date:
           options.minStartTime === "NOW"
             ? ("NOW" as const)
@@ -672,7 +654,6 @@
           options.maxStartTime === "NOW"
             ? ("NOW" as const)
             : options.maxStartTime.toISOString(),
->>>>>>> ea7336b0
         min_duration: options.minDurationSeconds,
         max_duration: options.maxDurationSeconds,
       },
