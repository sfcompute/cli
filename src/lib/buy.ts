import { confirm } from "@inquirer/prompts";
import c from "chalk";
import * as chrono from "chrono-node";
import type { Command } from "commander";
import dayjs from "dayjs";
import duration from "dayjs/plugin/duration";
import relativeTime from "dayjs/plugin/relativeTime";
import parseDuration from "parse-duration";
import { apiClient } from "../apiClient";
import { isLoggedIn } from "../helpers/config";
import {
  logAndQuit,
  logLoginMessageAndQuit,
  logSessionTokenExpiredAndQuit,
} from "../helpers/errors";
import { getContract } from "../helpers/fetchers";
import {
  pricePerGPUHourToTotalPriceCents,
  totalPriceToPricePerGPUHour,
} from "../helpers/price";
import {
  type Cents,
  centsToDollarsFormatted,
  priceWholeToCents,
  roundEndDate,
  roundStartDate,
} from "../helpers/units";
import { waitForOrderToNotBePending } from "../helpers/waitingForOrder";
import type { Nullable } from "../types/empty";
import { GPUS_PER_NODE } from "./constants";
import { formatDuration } from "./orders";

dayjs.extend(relativeTime);
dayjs.extend(duration);

interface SfBuyOptions {
  type: string;
  accelerators?: string;
  duration: string;
  price: string;
  start?: string;
  yes?: boolean;
  quote?: boolean;
  colocate_with?: Array<string>;
}

export function registerBuy(program: Command) {
  program
    .command("buy")
    .description("Place a buy order")
    .requiredOption("-t, --type <type>", "Specify the type of node", "h100i")
    .option("-n, --accelerators <quantity>", "Specify the number of GPUs", "8")
    .requiredOption("-d, --duration <duration>", "Specify the duration", "1h")
    .option("-p, --price <price>", "The price in dollars, per GPU hour")
    .option("-s, --start <start>", "Specify the start date")
    .option("-y, --yes", "Automatically confirm the order")
    .option(
      "-c, --colocate_with <contract_id_array>",
      "The IDs of the contracts to colocate with. Your order will be placed on the same cluster as the contracts.",
      (value) => value.split(","),
      [],
    )
    .option("--quote", "Only provide a quote for the order")
    .action(buyOrderAction);
}

async function buyOrderAction(options: SfBuyOptions) {
  const loggedIn = await isLoggedIn();
  if (!loggedIn) {
    return logLoginMessageAndQuit();
  }

  // normalize inputs

  const isQuoteOnly = options.quote ?? false;

  // parse duration
  let durationSeconds = parseDuration(options.duration, "s");
  if (!durationSeconds) {
    return logAndQuit(`Invalid duration: ${options.duration}`);
  }

  // parse colocation contract id and assign it if it exists
  const colocateWithContractIds = options.colocate_with
    ? options.colocate_with
    : [];
  if (colocateWithContractIds) {
    // check if contract actually exists
    for (const contractId of colocateWithContractIds) {
      const contract = await getContract(contractId);
      if (!contract || contract.status !== "active") {
        return logAndQuit(`Contract ${contractId} not found`);
      }
    }
  }

  // default to 1 node if not specified
  const accelerators = options.accelerators ? Number(options.accelerators) : 1;

  if (accelerators % GPUS_PER_NODE !== 0) {
    const exampleCommand = `sf buy -n ${GPUS_PER_NODE} -d "${options.duration}"`;
    return logAndQuit(
      `At the moment, only entire-nodes are available, so you must have a multiple of ${GPUS_PER_NODE} GPUs. Example command:\n\n${exampleCommand}`,
    );
  }
  const quantity = Math.ceil(accelerators / GPUS_PER_NODE);

  // parse price
  let priceCents: Nullable<Cents> = null;
  if (options.price) {
    const { cents: priceCentsParsed, invalid: priceInputInvalid } =
      priceWholeToCents(options.price);
    if (priceInputInvalid) {
      return logAndQuit(`Invalid price: ${options.price}`);
    }
    priceCents = priceCentsParsed;
  }

  // Convert the price to the total price of the contract
  // (price per gpu hour * gpus per node * quantity * duration in hours)
  if (priceCents) {
    priceCents = pricePerGPUHourToTotalPriceCents(
      priceCents,
      durationSeconds,
      quantity,
      GPUS_PER_NODE,
    );
  }

  const yesFlagOmitted = options.yes === undefined || options.yes === null;
  const confirmWithUser = yesFlagOmitted || !options.yes;

  // parse starts at
  let startDate = options.start ? chrono.parseDate(options.start) : new Date();
  if (!startDate) {
    return logAndQuit("Invalid start date");
  }

  if (options.quote) {
    const quote = await getQuote({
      instanceType: options.type,
      quantity: quantity,
      startsAt: startDate,
      durationSeconds,
    });

    if (!quote) {
      return logAndQuit("Not enough data exists to quote this order.");
    }

    const priceLabelUsd = c.green(centsToDollarsFormatted(quote.price));
    const priceLabelPerGPUHour = c.green(
      centsToDollarsFormatted(
        totalPriceToPricePerGPUHour(
          quote.price,
          durationSeconds,
          quantity,
          GPUS_PER_NODE,
        ),
      ),
    );

    console.log(
      `This order is projected to cost ${priceLabelUsd} total or ${priceLabelPerGPUHour} per GPU hour`,
    );
  } else {
    // quote if no price was provided
    if (!priceCents) {
      const quote = await getQuote({
        instanceType: options.type,
        quantity: quantity,
        startsAt: startDate,
        durationSeconds,
      });

      if (!quote) {
        const durationInHours = durationSeconds / 3600;

        console.log(`No one is selling this right now. To ask someone to sell it to you, add a price you're willing to pay. For example:

    sf buy -d "${durationInHours}h" -n ${quantity * GPUS_PER_NODE} -p "2.50" 
          `);

        return process.exit(1);
      }

      priceCents = quote.price;
      durationSeconds = quote.duration;
      startDate = new Date(quote.start_at);
    }

    if (!durationSeconds) {
      throw new Error("unexpectly no duration provided");
    }
    if (!priceCents) {
      throw new Error("unexpectly no price provided");
    }

    // round the start and end dates. If we came from a quote, they should already be rounded,
    // however, there may have been a delay between the quote and now, so we may need to move the start time up to the next minute
    startDate = roundStartDate(startDate);
    let endDate = dayjs(startDate).add(durationSeconds, "s").toDate();
    endDate = roundEndDate(endDate);

    if (confirmWithUser) {
      const confirmationMessage = confirmPlaceOrderMessage({
        instanceType: options.type,
        priceCents,
        quantity,
        startsAt: startDate,
        endsAt: endDate,
        confirmWithUser,
        quoteOnly: isQuoteOnly,
        colocate_with: colocateWithContractIds,
      });
      const confirmed = await confirm({
        message: confirmationMessage,
        default: false,
      });

      if (!confirmed) {
        logAndQuit("Order cancelled");
      }
    }

    const res = await placeBuyOrder({
      instanceType: options.type,
      priceCents,
      quantity,
      // round start date again because the user might have taken a long time to confirm
      // most of the time this will do nothing, but when it does it will move the start date forwrd one minute
      startsAt: roundStartDate(startDate),
      endsAt: endDate,
      confirmWithUser,
      quoteOnly: isQuoteOnly,
      colocate_with: colocateWithContractIds,
    });

    const order = await waitForOrderToNotBePending(res.id);
    if (!order) {
      return;
    }

    if (order.status === "filled") {
      const now = new Date();
      const startAt = new Date(order.start_at);
      const timeDiff = startAt.getTime() - now.getTime();
      const oneMinuteInMs = 60 * 1000;

      if (now >= startAt || timeDiff <= oneMinuteInMs) {
        console.log(`Your nodes are currently spinning up. Once they're online, you can view them using:

  sf instances ls

`);
      } else {
        const contractStartTime = dayjs(startAt);
        const timeFromNow = contractStartTime.fromNow();
        console.log(`Your contract begins ${c.green(timeFromNow)}. You can view more details using:

  sf contracts ls

`);
      }
      return;
    }

    if (order.status === "open") {
      console.log(`Your order wasn't accepted yet. You can check it's status with:

        sf orders ls
  
      If you want to cancel the order, you can do so with:
  
        sf orders cancel ${order.id}
  
        `);
      return;
    }

    console.error(`Order likely did not execute. Check the status with:

      sf orders ls

    `);
  }
}

function confirmPlaceOrderMessage(options: BuyOptions) {
  if (!options.priceCents) {
    return "";
  }

  const totalNodesLabel = c.green(options.quantity);
  const instanceTypeLabel = c.green(options.instanceType);
  const nodesLabel = options.quantity > 1 ? "nodes" : "node";

  const durationHumanReadable = formatDuration(
    options.endsAt.getTime() - options.startsAt.getTime(),
  );
  const endsAtLabel = c.green(
    dayjs(options.endsAt).format("MM/DD/YYYY hh:mm A"),
  );
  const fromNowTime = dayjs(options.startsAt).fromNow();

  let timeDescription: string;
  if (
    fromNowTime === "a few seconds ago" ||
    fromNowTime === "in a few seconds"
  ) {
    timeDescription = `from ${c.green("now")} until ${endsAtLabel}`;
  } else {
    const startAtLabel = c.green(
      dayjs(options.startsAt).format("MM/DD/YYYY hh:mm A"),
    );
    timeDescription = `from ${startAtLabel} (${c.green(fromNowTime)}) until ${endsAtLabel}`;
  }

  const durationInSeconds = Math.ceil(
    (options.endsAt.getTime() - options.startsAt.getTime()) / 1000,
  );
  const pricePerGPUHour = totalPriceToPricePerGPUHour(
    options.priceCents,
    durationInSeconds,
    options.quantity,
    GPUS_PER_NODE,
  );
  const pricePerHourLabel = c.green(centsToDollarsFormatted(pricePerGPUHour));

  const topLine = `${totalNodesLabel} ${instanceTypeLabel} ${nodesLabel} (${GPUS_PER_NODE * options.quantity} GPUs) at ${pricePerHourLabel} per GPU hour for ${c.green(durationHumanReadable)} ${timeDescription}`;

  const dollarsLabel = c.green(centsToDollarsFormatted(pricePerGPUHour));

  const gpusLabel = c.green(options.quantity * GPUS_PER_NODE);

  const priceLine = `\nBuy ${gpusLabel} GPUs at ${dollarsLabel} per GPU hour?`;

  return `${topLine}\n${priceLine} `;
}

type BuyOptions = {
  instanceType: string;
  priceCents: number;
  quantity: number;
  startsAt: Date;
  endsAt: Date;
  confirmWithUser: boolean;
  quoteOnly: boolean;
  colocate_with: Array<string>;
};
export async function placeBuyOrder(options: BuyOptions) {
  const api = await apiClient();
  const { data, error, response } = await api.POST("/v0/orders", {
    body: {
      side: "buy",
      instance_type: options.instanceType,
      quantity: options.quantity,
      // round start date again because the user might take a long time to confirm
      start_at: roundStartDate(options.startsAt).toISOString(),
      end_at: options.endsAt.toISOString(),
<<<<<<< HEAD
      price: options.priceCenticents,
      colocate_with: options.colocate_with,
=======
      price: options.priceCents,
>>>>>>> 283bc583
    },
  });

  if (!response.ok) {
    switch (response.status) {
      case 400:
        return logAndQuit(`Bad Request: ${error?.message}`);
      case 401:
        return await logSessionTokenExpiredAndQuit();
      case 500:
        return logAndQuit(`Failed to place order: ${error?.message}`);
      default:
        return logAndQuit(`Failed to place order: ${response.statusText}`);
    }
  }

  if (!data) {
    return logAndQuit(
      `Failed to place order: Unexpected response from server: ${response}`,
    );
  }

  return data;
}

type QuoteOptions = {
  instanceType: string;
  quantity: number;
  startsAt: Date;
  durationSeconds: number;
};
export async function getQuote(options: QuoteOptions) {
  const api = await apiClient();

  const { data, error, response } = await api.GET("/v0/quote", {
    params: {
      query: {
        side: "buy",
        instance_type: options.instanceType,
        quantity: options.quantity,
        duration: options.durationSeconds,
        min_start_date: options.startsAt.toISOString(),
        max_start_date: options.startsAt.toISOString(),
      },
    },
  });

  if (!response.ok) {
    switch (response.status) {
      case 400:
        return logAndQuit(`Bad Request: ${error?.message}`);
      case 401:
        return await logSessionTokenExpiredAndQuit();
      case 500:
        return logAndQuit(`Failed to get quote: ${error?.code}`);
      default:
        return logAndQuit(`Failed to get quote: ${response.statusText}`);
    }
  }

  if (!data) {
    return logAndQuit(
      `Failed to get quote: Unexpected response from server: ${response}`,
    );
  }

  return data.quote;
}

async function sleep(ms: number) {
  return new Promise((resolve) => setTimeout(resolve, ms));
}

async function getOrder(orderId: string) {
  const api = await apiClient();

  const { data: order } = await api.GET("/v0/orders/{id}", {
    params: { path: { id: orderId } },
  });
  return order;
}

async function tryToGetOrder(orderId: string) {
  for (let i = 0; i < 10; i++) {
    const order = await getOrder(orderId);
    if (order) {
      return order;
    }
    await sleep(50);
  }

  return undefined;
}<|MERGE_RESOLUTION|>--- conflicted
+++ resolved
@@ -358,12 +358,7 @@
       // round start date again because the user might take a long time to confirm
       start_at: roundStartDate(options.startsAt).toISOString(),
       end_at: options.endsAt.toISOString(),
-<<<<<<< HEAD
-      price: options.priceCenticents,
-      colocate_with: options.colocate_with,
-=======
       price: options.priceCents,
->>>>>>> 283bc583
     },
   });
 
