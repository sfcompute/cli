import { confirm } from "@inquirer/prompts";
import c from "chalk";
import type { Command } from "commander";
import dayjs from "dayjs";
import duration from "dayjs/plugin/duration";
import relativeTime from "dayjs/plugin/relativeTime";
import parseDuration from "parse-duration";
import { apiClient } from "../apiClient";
import { isLoggedIn } from "../helpers/config";
import {
  logAndQuit,
  logLoginMessageAndQuit,
  logSessionTokenExpiredAndQuit,
} from "../helpers/errors";
import {
  pricePerGPUHourToTotalPriceCents,
  totalPriceToPricePerGPUHour,
} from "../helpers/price";
import {
  type Cents,
  centsToDollarsFormatted,
  computeApproximateDurationSeconds,
  parseStartDate,
  priceWholeToCents,
  roundEndDate,
  roundStartDate,
} from "../helpers/units";
import { waitForOrderToNotBePending } from "../helpers/waitingForOrder";
import type { Nullable } from "../types/empty";
import { GPUS_PER_NODE } from "./constants";
import { formatDuration } from "./orders";

dayjs.extend(relativeTime);
dayjs.extend(duration);

interface SfBuyOptions {
  type: string;
  accelerators?: string;
  duration: string;
  price: string;
  start?: string;
  yes?: boolean;
  quote?: boolean;
  colocate_with?: Array<string>;
}

export function registerBuy(program: Command) {
  program
    .command("buy")
    .description("Place a buy order")
    .requiredOption("-t, --type <type>", "Specify the type of node", "h100i")
    .option("-n, --accelerators <quantity>", "Specify the number of GPUs", "8")
    .requiredOption("-d, --duration <duration>", "Specify the duration", "1h")
    .option("-p, --price <price>", "The price in dollars, per GPU hour")
    .option(
      "-s, --start <start>",
      "Specify the start date. Can be a date, relative time like '+1d', or the string 'NOW'",
    )
    .option("-y, --yes", "Automatically confirm the order")
    .option(
      "-colo, --colocate_with <contracts_to_colocate_with>",
      "Colocate with existing contracts",
      (value) => value.split(","),
      [],
    )
    .option("--quote", "Only provide a quote for the order")
    .action(buyOrderAction);
}

async function buyOrderAction(options: SfBuyOptions) {
  const loggedIn = await isLoggedIn();
  if (!loggedIn) {
    return logLoginMessageAndQuit();
  }

  // normalize inputs

  const isQuoteOnly = options.quote ?? false;

  // parse duration
  let durationSeconds = parseDuration(options.duration, "s");
  if (!durationSeconds) {
    return logAndQuit(`Invalid duration: ${options.duration}`);
  }

  const colocateWithContractIds = options.colocate_with
    ? options.colocate_with
    : [];

  // default to 1 node if not specified
  const accelerators = options.accelerators ? Number(options.accelerators) : 1;

  if (accelerators % GPUS_PER_NODE !== 0) {
    const exampleCommand = `sf buy -n ${GPUS_PER_NODE} -d "${options.duration}"`;
    return logAndQuit(
      `At the moment, only entire-nodes are available, so you must have a multiple of ${GPUS_PER_NODE} GPUs. Example command:\n\n${exampleCommand}`,
    );
  }
  const quantity = Math.ceil(accelerators / GPUS_PER_NODE);

  // parse price
  let priceCents: Nullable<Cents> = null;
  if (options.price) {
    const { cents: priceCentsParsed, invalid: priceInputInvalid } =
      priceWholeToCents(options.price);
    if (priceInputInvalid) {
      return logAndQuit(`Invalid price: ${options.price}`);
    }
    priceCents = priceCentsParsed;
  }

  // Convert the price to the total price of the contract
  // (price per gpu hour * gpus per node * quantity * duration in hours)
  if (priceCents) {
    priceCents = pricePerGPUHourToTotalPriceCents(
      priceCents,
      durationSeconds,
      quantity,
      GPUS_PER_NODE,
    );
  }

  const yesFlagOmitted = options.yes === undefined || options.yes === null;
  const confirmWithUser = yesFlagOmitted || !options.yes;

  // parse starts at
  let startDate: Date | "NOW";
  switch (options.start) {
    case null:
    case undefined:
      startDate = "NOW";
      break;
    default: {
      const parsed = parseStartDate(options.start);
      if (!parsed) {
        return logAndQuit(`Invalid start date: ${options.start}`);
      }
      startDate = parsed;
    }
  }

  let endDate: Date = dayjs(startDate === "NOW" ? new Date() : startDate)
    .add(durationSeconds, "s")
    .toDate();
  let didQuote = false;
  if (options.quote) {
    const quote = await getQuote({
      instanceType: options.type,
      quantity: quantity,
      startsAt: startDate,
      durationSeconds,
    });

    if (!quote) {
      return logAndQuit("Not enough data exists to quote this order.");
    }

    startDate = quote.start_at === "NOW" ? "NOW" : new Date(quote.start_at);
    endDate = new Date(quote.end_at);
    durationSeconds = computeApproximateDurationSeconds(startDate, endDate);

    const priceLabelUsd = c.green(centsToDollarsFormatted(quote.price));
    const priceLabelPerGPUHour = c.green(
      centsToDollarsFormatted(
        totalPriceToPricePerGPUHour(
          quote.price,
          durationSeconds,
          quantity,
          GPUS_PER_NODE,
        ),
      ),
    );

    console.log(
      `Found availability from ${c.green(quote.start_at)} to ${c.green(quote.end_at)} (${c.green(formatDuration(durationSeconds * 1000))}) at ${priceLabelUsd} total (${priceLabelPerGPUHour}/GPU-hour)`,
    );
    didQuote = true;
  } else if (!priceCents) {
    const quote = await getQuote({
      instanceType: options.type,
      quantity: quantity,
      startsAt: startDate,
      durationSeconds,
    });

    if (!quote) {
      const durationInHours = durationSeconds / 3600;

      console.log(`No one is selling this right now. To ask someone to sell it to you, add a price you're willing to pay. For example:

  sf buy -d "${durationInHours}h" -n ${quantity * GPUS_PER_NODE} -p "2.50" 
        `);

      return process.exit(1);
    }

    startDate = quote.start_at === "NOW" ? "NOW" : new Date(quote.start_at);
    endDate = new Date(quote.end_at);
    durationSeconds = computeApproximateDurationSeconds(startDate, endDate);
    priceCents = quote.price;
    didQuote = true;
  }

<<<<<<< HEAD
    // round the start and end dates. If we came from a quote, they should already be rounded,
    // however, there may have been a delay between the quote and now, so we may need to move the start time up to the next minute
    startDate = roundStartDate(startDate);
    let endDate = dayjs(startDate).add(durationSeconds, "s").toDate();
    endDate = roundEndDate(endDate);

    if (confirmWithUser) {
      const confirmationMessage = confirmPlaceOrderMessage({
        instanceType: options.type,
        priceCents,
        quantity,
        startsAt: startDate,
        endsAt: endDate,
        confirmWithUser,
        quoteOnly: isQuoteOnly,
        colocate_with: colocateWithContractIds,
      });
      const confirmed = await confirm({
        message: confirmationMessage,
        default: false,
      });

      if (!confirmed) {
        logAndQuit("Order cancelled");
      }
    }
=======
  if (!durationSeconds) {
    throw new Error("unexpectly no duration provided");
  }
  if (!priceCents) {
    throw new Error("unexpectly no price provided");
  }

  // if we didn't quote, we need to round the start and end dates
  if (!didQuote) {
    // round the start date if it's not "NOW".
    const roundedStartDate =
      startDate !== "NOW" ? roundStartDate(startDate) : startDate;
>>>>>>> 1d535ae6

    // round the end date.
    const roundedEndDate = roundEndDate(endDate);

    // if we rounded the time, prorate the price
    const roundedDurationSeconds = computeApproximateDurationSeconds(
      roundedStartDate,
      roundedEndDate,
    );

    const priceCentsPerSecond = priceCents / durationSeconds;
    const roundedPriceCents = Math.ceil(
      priceCentsPerSecond * roundedDurationSeconds,
    );

    priceCents = roundedPriceCents;
    startDate = roundedStartDate;
    endDate = roundedEndDate;
    durationSeconds = roundedDurationSeconds;
  }

  if (confirmWithUser) {
    const confirmationMessage = confirmPlaceOrderMessage({
      instanceType: options.type,
      priceCents,
      quantity,
      durationSeconds,
      startsAt: startDate,
      endsAt: endDate,
      confirmWithUser,
      quoteOnly: isQuoteOnly,
      colocate_with: colocateWithContractIds,
    });
    const confirmed = await confirm({
      message: confirmationMessage,
      default: false,
    });

    if (!confirmed) {
      logAndQuit("Order cancelled");
    }
  }

  const res = await placeBuyOrder({
    instanceType: options.type,
    priceCents,
    quantity,
    // round start date again because the user might have taken a long time to confirm
    // most of the time this will do nothing, but when it does it will move the start date forwrd one minute
    startsAt: startDate === "NOW" ? "NOW" : roundStartDate(startDate),
    endsAt: endDate,
    confirmWithUser,
    quoteOnly: isQuoteOnly,
  });

  const order = await waitForOrderToNotBePending(res.id);
  if (!order) {
    return;
  }

  if (order.status === "filled") {
    const now = new Date();
    const startAt = new Date(order.start_at);
    const timeDiff = startAt.getTime() - now.getTime();
    const oneMinuteInMs = 60 * 1000;

    if (now >= startAt || timeDiff <= oneMinuteInMs) {
      console.log(`Your nodes are currently spinning up. Once they're online, you can view them using:

  sf instances ls

`);
    } else {
      const contractStartTime = dayjs(startAt);
      const timeFromNow = contractStartTime.fromNow();
      console.log(`Your contract begins ${c.green(timeFromNow)}. You can view more details using:

  sf contracts ls

`);
    }
    return;
  }

  if (order.status === "open") {
    console.log(`Your order wasn't accepted yet. You can check it's status with:

        sf orders ls
  
      If you want to cancel the order, you can do so with:
  
        sf orders cancel ${order.id}
  
        `);
    return;
  }

  console.error(`Order likely did not execute. Check the status with:

      sf orders ls

    `);
}

function confirmPlaceOrderMessage(options: BuyOptions) {
  if (!options.priceCents) {
    return "";
  }

  const totalNodesLabel = c.green(options.quantity);
  const instanceTypeLabel = c.green(options.instanceType);
  const nodesLabel = options.quantity > 1 ? "nodes" : "node";

  const durationHumanReadable = formatDuration(options.durationSeconds * 1000);
  const endsAtLabel = c.green(
    dayjs(options.endsAt).format("MM/DD/YYYY hh:mm A"),
  );
  const fromNowTime = dayjs(
    options.startsAt === "NOW" ? new Date() : options.startsAt,
  ).fromNow();

  let timeDescription: string;
  if (
    fromNowTime === "a few seconds ago" ||
    fromNowTime === "in a few seconds"
  ) {
    timeDescription = `from ${c.green("now")} until ${endsAtLabel}`;
  } else {
    const startAtLabel = c.green(
      options.startsAt === "NOW"
        ? "NOW"
        : dayjs(options.startsAt).format("MM/DD/YYYY hh:mm A"),
    );
    timeDescription = `from ${startAtLabel} (${c.green(fromNowTime)}) until ${endsAtLabel}`;
  }

  const pricePerGPUHour = totalPriceToPricePerGPUHour(
    options.priceCents,
    options.durationSeconds,
    options.quantity,
    GPUS_PER_NODE,
  );
  const pricePerHourLabel = c.green(centsToDollarsFormatted(pricePerGPUHour));
  const totalPriceLabel = c.green(centsToDollarsFormatted(options.priceCents));

<<<<<<< HEAD
  const colocated_with =
    options.colocate_with.length === 0
      ? ""
      : ` colocated with ${options.colocate_with.join(", ")}`;
  const topLine = `${totalNodesLabel} ${instanceTypeLabel} ${nodesLabel} (${GPUS_PER_NODE * options.quantity} GPUs${colocated_with}) at ${pricePerHourLabel} per GPU hour for ${c.green(durationHumanReadable)} ${timeDescription}`;
=======
  const topLine = `${totalNodesLabel} ${instanceTypeLabel} ${nodesLabel} (${GPUS_PER_NODE * options.quantity} GPUs) at ${pricePerHourLabel} per GPU hour for ${c.green(durationHumanReadable)} ${timeDescription} for a total of ${totalPriceLabel}`;
>>>>>>> 1d535ae6

  const dollarsLabel = c.green(centsToDollarsFormatted(pricePerGPUHour));

  const gpusLabel = c.green(options.quantity * GPUS_PER_NODE);

  const priceLine = `\nBuy ${gpusLabel} GPUs at ${dollarsLabel} per GPU hour?`;

  return `${topLine}\n${priceLine} `;
}

type BuyOptions = {
  instanceType: string;
  priceCents: number;
  quantity: number;
  startsAt: Date | "NOW";
  endsAt: Date;
  durationSeconds: number;
  confirmWithUser: boolean;
  quoteOnly: boolean;
  colocate_with: Array<string>;
};
export async function placeBuyOrder(
  options: Omit<BuyOptions, "durationSeconds">,
) {
  const api = await apiClient();
  const { data, error, response } = await api.POST("/v0/orders", {
    body: {
      side: "buy",
      instance_type: options.instanceType,
      quantity: options.quantity,
      // round start date again because the user might take a long time to confirm
      start_at:
        options.startsAt === "NOW"
          ? "NOW"
          : roundStartDate(options.startsAt).toISOString(),
      end_at: options.endsAt.toISOString(),
      price: options.priceCents,
      colocate_with: options.colocate_with,
    },
  });

  if (!response.ok) {
    switch (response.status) {
      case 400:
        return logAndQuit(`Bad Request: ${error?.message}`);
      case 401:
        return await logSessionTokenExpiredAndQuit();
      case 500:
        return logAndQuit(`Failed to place order: ${error?.message}`);
      default:
        return logAndQuit(`Failed to place order: ${response.statusText}`);
    }
  }

  if (!data) {
    return logAndQuit(
      `Failed to place order: Unexpected response from server: ${response}`,
    );
  }

  return data;
}

type QuoteOptions = {
  instanceType: string;
  quantity: number;
  startsAt: Date | "NOW";
  durationSeconds: number;
};
export async function getQuote(options: QuoteOptions) {
  const api = await apiClient();

  const { data, error, response } = await api.GET("/v0/quote", {
    params: {
      query: {
        side: "buy",
        instance_type: options.instanceType,
        quantity: options.quantity,
        duration: options.durationSeconds,
        min_start_date:
          options.startsAt === "NOW" ? "NOW" : options.startsAt.toISOString(),
        max_start_date:
          options.startsAt === "NOW" ? "NOW" : options.startsAt.toISOString(),
      },
    },
  });

  if (!response.ok) {
    switch (response.status) {
      case 400:
        return logAndQuit(`Bad Request: ${error?.message}`);
      case 401:
        return await logSessionTokenExpiredAndQuit();
      case 500:
        return logAndQuit(`Failed to get quote: ${error?.code}`);
      default:
        return logAndQuit(`Failed to get quote: ${response.statusText}`);
    }
  }

  if (!data) {
    return logAndQuit(
      `Failed to get quote: Unexpected response from server: ${response}`,
    );
  }

  return data.quote;
}

async function sleep(ms: number) {
  return new Promise((resolve) => setTimeout(resolve, ms));
}

async function getOrder(orderId: string) {
  const api = await apiClient();

  const { data: order } = await api.GET("/v0/orders/{id}", {
    params: { path: { id: orderId } },
  });
  return order;
}

async function tryToGetOrder(orderId: string) {
  for (let i = 0; i < 10; i++) {
    const order = await getOrder(orderId);
    if (order) {
      return order;
    }
    await sleep(50);
  }

  return undefined;
}<|MERGE_RESOLUTION|>--- conflicted
+++ resolved
@@ -201,34 +201,6 @@
     didQuote = true;
   }
 
-<<<<<<< HEAD
-    // round the start and end dates. If we came from a quote, they should already be rounded,
-    // however, there may have been a delay between the quote and now, so we may need to move the start time up to the next minute
-    startDate = roundStartDate(startDate);
-    let endDate = dayjs(startDate).add(durationSeconds, "s").toDate();
-    endDate = roundEndDate(endDate);
-
-    if (confirmWithUser) {
-      const confirmationMessage = confirmPlaceOrderMessage({
-        instanceType: options.type,
-        priceCents,
-        quantity,
-        startsAt: startDate,
-        endsAt: endDate,
-        confirmWithUser,
-        quoteOnly: isQuoteOnly,
-        colocate_with: colocateWithContractIds,
-      });
-      const confirmed = await confirm({
-        message: confirmationMessage,
-        default: false,
-      });
-
-      if (!confirmed) {
-        logAndQuit("Order cancelled");
-      }
-    }
-=======
   if (!durationSeconds) {
     throw new Error("unexpectly no duration provided");
   }
@@ -241,7 +213,6 @@
     // round the start date if it's not "NOW".
     const roundedStartDate =
       startDate !== "NOW" ? roundStartDate(startDate) : startDate;
->>>>>>> 1d535ae6
 
     // round the end date.
     const roundedEndDate = roundEndDate(endDate);
@@ -387,15 +358,7 @@
   const pricePerHourLabel = c.green(centsToDollarsFormatted(pricePerGPUHour));
   const totalPriceLabel = c.green(centsToDollarsFormatted(options.priceCents));
 
-<<<<<<< HEAD
-  const colocated_with =
-    options.colocate_with.length === 0
-      ? ""
-      : ` colocated with ${options.colocate_with.join(", ")}`;
-  const topLine = `${totalNodesLabel} ${instanceTypeLabel} ${nodesLabel} (${GPUS_PER_NODE * options.quantity} GPUs${colocated_with}) at ${pricePerHourLabel} per GPU hour for ${c.green(durationHumanReadable)} ${timeDescription}`;
-=======
   const topLine = `${totalNodesLabel} ${instanceTypeLabel} ${nodesLabel} (${GPUS_PER_NODE * options.quantity} GPUs) at ${pricePerHourLabel} per GPU hour for ${c.green(durationHumanReadable)} ${timeDescription} for a total of ${totalPriceLabel}`;
->>>>>>> 1d535ae6
 
   const dollarsLabel = c.green(centsToDollarsFormatted(pricePerGPUHour));
 
