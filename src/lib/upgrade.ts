--- conflicted
+++ resolved
@@ -1,34 +1,25 @@
 import type { Command } from "commander";
 
 export function registerUpgrade(program: Command) {
-  return program
-    .command("upgrade")
-    .argument("[version]", "The version to upgrade to")
-    .description("Upgrade to the latest version or a specific version")
-    .action(async (version) => {
-      if (version) {
-        const url = `https://github.com/sfcompute/cli/archive/refs/tags/${version}.zip`;
-        const response = await fetch(url, { method: "HEAD" });
+	return program
+		.command("upgrade")
+		.argument("[version]", "The version to upgrade to")
+		.description("Upgrade to the latest version or a specific version")
+		.action(async (version) => {
+			if (version) {
+				const url = `https://github.com/sfcompute/cli/archive/refs/tags/${version}.zip`;
+				const response = await fetch(url, { method: "HEAD" });
 
-        if (response.status === 404) {
-          console.error(`Version ${version} does not exist.`);
-          process.exit(1);
-        }
-      }
+				if (response.status === 404) {
+					console.error(`Version ${version} does not exist.`);
+					process.exit(1);
+				}
+			}
 
-<<<<<<< HEAD
-      if (version) {
-        await Bun.$`bash -c "$(curl -fsSL https://www.sfcompute.dev/cli/install)" -- ${version}`;
-      } else {
-        await Bun.$`bash -c "$(curl -fsSL https://www.sfcompute.dev/cli/install)"`;
-      }
-    });
-=======
 			if (version) {
 				await Bun.$`bash -c "$(curl -fsSL https://www.sfcompute.com/cli/install)" -- ${version}`;
 			} else {
 				await Bun.$`bash -c "$(curl -fsSL https://www.sfcompute.com/cli/install)"`;
 			}
 		});
->>>>>>> d3592f01
 }