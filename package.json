{
  "scripts": {
    "devv": "IS_DEVELOPMENT_CLI_ENV=true deno run --allow-all src/index.ts",
    "release": "deno run --allow-all src/scripts/release.ts",
    "prod": "deno run --allow-all src/index.ts",
    "schema": "npx openapi-typescript https://api.sfcompute.com/docs/json -o src/schema.ts",
    "lint": "prettier --write .",
    "test": "deno test"
  },
  "dependencies": {
    "@commander-js/extra-typings": "^12.1.0",
    "@inquirer/prompts": "^5.1.2",
    "@types/ms": "^0.7.34",
    "axios": "^1.7.2",
    "boxen": "^8.0.1",
    "chalk": "^5.3.0",
    "chrono-node": "^2.7.6",
    "cli-table3": "^0.6.5",
    "commander": "^12.1.0",
    "dayjs": "^1.11.13",
    "dotenv": "^16.4.5",
    "ink": "^5.0.1",
    "ink-confirm-input": "^2.0.0",
    "ink-spinner": "^5.0.0",
    "ink-text-input": "^6.0.0",
    "inquirer": "^10.1.2",
    "ms": "^2.1.3",
    "node-fetch": "^3.3.2",
    "openapi-fetch": "^0.11.1",
    "ora": "^8.1.0",
    "parse-duration": "^1.1.0",
    "posthog-node": "^4.3.2",
    "prettier": "^3.4.2",
    "react": "^18.3.1",
    "semver": "^7.6.3",
    "tiny-invariant": "^1.3.3",
    "tweetnacl": "^1.0.3",
    "tweetnacl-util": "^0.15.1",
    "yaml": "^2.6.1"
  },
  "devDependencies": {
    "@types/react": "^18.3.12",
    "@types/semver": "^7.5.8"
  },
  "peerDependencies": {
    "typescript": "^5.6.2"
  },
<<<<<<< HEAD
  "version": "0.1.43"
=======
  "version": "0.1.42"
>>>>>>> 4af7a510
}<|MERGE_RESOLUTION|>--- conflicted
+++ resolved
@@ -45,9 +45,5 @@
   "peerDependencies": {
     "typescript": "^5.6.2"
   },
-<<<<<<< HEAD
   "version": "0.1.43"
-=======
-  "version": "0.1.42"
->>>>>>> 4af7a510
 }